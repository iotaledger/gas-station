--- conflicted
+++ resolved
@@ -10,8 +10,8 @@
 | `gas-budget`                |  no        | `'=100'`, `'<100'`,  `'<=100'`, `'>100'`, `'>=100'`, `'!=100'` |
 | `move-call-package-address` |  no        | `'0x0000...'`, `[0x0000..., 0x1111...]`, `'*'`                 |
 | `ptb-command-count`         |  no        | `'=10'`, `'<10'`,  `'<=10'`, `'>10'`, `'>=10'`, `'!=10'`       |
-| `action`                    |  yes       | `'allow'`,  `'deny'`                                           |
-| `gas_usage`                 |  no        | See [Gas Usage Filter](#gas-usage-filter)                |
+| `action`                    |  yes       | `'allow'`, `'deny'`, [Hook Server URL](#hook-server)           |
+| `gas_usage`                 |  no        | See [Gas Usage Filter](#gas-usage-filter)                      |
 | `rego_expression`           |  no        | See [Gas Rego Expression](#rego-expression-filter)             |
 
 ## Access Controller Examples
@@ -26,11 +26,7 @@
       rules:
          - sender-address: "0x0101010101010101010101010101010101010101010101010101010101010101"
            move-call-package-address: "0x0202020202020202020202020202020202020202020202020202020202020202"
-<<<<<<< HEAD
-           action: 'allow' # allowed actions: 'allow', 'deny', a hook url (see "Hook Server" section)
-=======
-           action: allow # allowed actions: 'allow', 'deny'
->>>>>>> f3a16b90
+           action: allow # allowed actions: 'allow', 'deny', a hook url (see "Hook Server" section)
    ```
 
 ---
@@ -207,18 +203,7 @@
 }
 ```
 
-<<<<<<< HEAD
-|  parameter                  | mandatory  | possible values                                                |
-|-----------------------------| -----------|----------------------------------------------------------------|
-| `sender-address`            |  no        | `'0x0000...'`, `[0x0000.., 0x1111...]`, `'*'`                  |
-| `gas-budget`                |  no        | `'=100'`, `'<100'`,  `'<=100'`, `'>100'`, `'>=100'`, `'!=100'` |
-| `move-call-package-address` |  no        | `'0x0000...'`, `[0x0000..., 0x1111...]`, `'*'`                 |
-| `ptb-command-count`         |  no        | `'=10'`, `'<10'`,  `'<=10'`, `'>10'`, `'>=10'`, `'!=10'`       |
-| `action`                    |  yes       | `'allow'`, `'deny'`, (URL, e.g. `http://127.0.0.1:8080` )      |
-| `gas_usage`                 |  no        | See [Gas Usage Limit](#gas-usage-limit-feature)                |
-=======
 ### Rego Filtering Code Example
->>>>>>> f3a16b90
 
 The payload above is evaluated against a Rego expression. Suppose we want to ensure that only specific move-call can be sponsored by the Gas Station. To enforce this, we can write the following expression:
 
@@ -379,7 +364,7 @@
       action: allow
 ```
 
-### Hook Server
+## Hook Server
 
 An external server (a hook), that decides whether a transaction should be executed or not can be configured. The hook receives the same input as the gas station allowing to parse inspect the transaction the same way, as the gas station does.
 
@@ -397,12 +382,12 @@
     AllowTx(allow tx)
     DenyTx(deny tx)
     CheckNextRule(check<br>next<br>rule)
-    CheckPreviousTerm{previous<br>term<br>applies}
+    CheckPreviousTerm{previous<br>terms<br>apply}
     CheckResponse{process<br>response}
 
-    Start --> CheckPreviousTerm
-    CheckPreviousTerm -->|yes| CallHook
-    CheckPreviousTerm -->|no| IgnoreHook
+    Start --> CheckPreviousTerms
+    CheckPreviousTerms -->|yes| CallHook
+    CheckPreviousTerms -->|no| IgnoreHook
 
     IgnoreHook --> CheckNextRule
 
