[package]
name = "iota-gas-station"
version = "0.1.0"
edition = "2021"
authors = ["Mysten Labs <build@mystenlabs.com>", "IOTA Stiftung"]
license = "Apache-2.0"
repository = "https://github.com/iotaledger/gas-station"

[dependencies]

fastcrypto = { git = "https://github.com/MystenLabs/fastcrypto", rev = "5f2c63266a065996d53f98156f0412782b468597" }

iota-metrics = { git = "https://github.com/iotaledger/iota", tag = "v0.10.0-alpha", package = "iota-metrics" }
iota-config = { git = "https://github.com/iotaledger/iota", tag = "v0.10.0-alpha", package = "iota-config" }
iota-json-rpc-types = { git = "https://github.com/iotaledger/iota", tag = "v0.10.0-alpha", package = "iota-json-rpc-types" }
iota-sdk = { git = "https://github.com/iotaledger/iota", tag = "v0.10.0-alpha", package = "iota-sdk" }
iota-types = { git = "https://github.com/iotaledger/iota", tag = "v0.10.0-alpha", package = "iota-types" }
shared-crypto = { git = "https://github.com/iotaledger/iota", tag = "v0.10.0-alpha", package = "shared-crypto" }
telemetry-subscribers = { git = "https://github.com/iotaledger/iota", tag = "v0.10.0-alpha", package = "telemetry-subscribers" }


anyhow = "1.0.75"
async-trait = "0.1.51"
arc-swap = { version = "1.7.1" }
axum = { version = "0.6.6", features = ["headers"] }
bcs = "0.1.6"
clap = { version = "4.4.10", features = ["env"] }
chrono = "0.4.19"
const-str = "0.5.6"
eyre = "0.6.9"
futures-util = "0.3.30"
git-version = "0.3.9"
hostname = "0.4.0"
itertools = "0.14.0"
once_cell = "1.19.0"
parking_lot = "0.12.1"
prometheus = "0.13.3"
rand = { version = "0.8.5", features = ["small_rng"] }
redis = { version = "0.24.0", features = [
  "default",
  "async-std-comp",
  "connection-manager",
] }
reqwest = { version = "0.11.22", features = ["json"] }
serde = { version = "1.0.193", features = ["derive", "rc"] }
serde_with = "3.4.0"
schemars = "0.8.16"
tap = "1.0.1"
tempfile = "3.2.0"
tracing = "0.1.40"
tokio = { version = "1.39.2", features = ["full"] }
tokio-retry = "0.3.0"
serde_json = "1.0.108"
serde_json_canonicalizer = { version = "0.3.0" }
serde_yaml = "0.9.33"
lazy_static = "1.5.0"
humantime = "2.2.0"
<<<<<<< HEAD
url = { version = "2.5.4", features = ["serde"] }
=======
regorus = { version = "0.4.0" }
>>>>>>> f3a16b90


[dev-dependencies]
rand = "0.8.5"

iota-swarm-config = { git = "https://github.com/iotaledger/iota", tag = "v0.10.0-alpha", package = "iota-swarm-config" }
test-cluster = { git = "https://github.com/iotaledger/iota", tag = "v0.10.0-alpha", package = "test-cluster" }

[profile.release]
panic = "abort"


[[example]]
name = "sponsored_transaction"
path = "examples/rust/sponsored_transaction.rs"<|MERGE_RESOLUTION|>--- conflicted
+++ resolved
@@ -55,11 +55,8 @@
 serde_yaml = "0.9.33"
 lazy_static = "1.5.0"
 humantime = "2.2.0"
-<<<<<<< HEAD
+regorus = { version = "0.4.0" }
 url = { version = "2.5.4", features = ["serde"] }
-=======
-regorus = { version = "0.4.0" }
->>>>>>> f3a16b90
 
 
 [dev-dependencies]
