--- conflicted
+++ resolved
@@ -297,25 +297,10 @@
     metrics: Arc<GasStationRpcMetrics>,
     tx_data: TransactionData,
     user_sig: GenericSignature,
-<<<<<<< HEAD
-    access_controller: Arc<AccessController>,
+    access_controller: Arc<ArcSwap<AccessController>>,
     ctx: TransactionContext,
 ) -> (StatusCode, Json<ExecuteTxResponse>) {
-    match access_controller.check_access(&ctx).await {
-=======
-    access_controller: Arc<ArcSwap<AccessController>>,
-    stats_tracker: StatsTracker,
-) -> (StatusCode, Json<ExecuteTxResponse>) {
-    match access_controller
-        .load()
-        .check_access(&TransactionContext::new(
-            &user_sig,
-            &tx_data,
-            stats_tracker.clone(),
-        ))
-        .await
-    {
->>>>>>> f3a16b90
+    match access_controller.load().check_access(&ctx).await {
         Ok(Decision::Allow) => {
             metrics.num_allowed_execute_tx_requests.inc();
         }
